--- conflicted
+++ resolved
@@ -2111,9 +2111,6 @@
         let b = BitVec::with_capacity(10);
         let _a: Iter = b.iter();
     }
-<<<<<<< HEAD
-}
-=======
 
     #[cfg(feature="serialize")]
     #[test]
@@ -2129,7 +2126,4 @@
         let unserialized = serde_json::from_str(&serialized).unwrap();
         assert_eq!(bit_vec, unserialized);
     }
-}
-
-#[cfg(all(test, feature = "nightly"))] mod bench;
->>>>>>> befa7230
+}