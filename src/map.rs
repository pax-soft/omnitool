use std::borrow::Borrow;
use std::cell::{Cell, UnsafeCell};
use std::collections::hash_map::RandomState;
use std::collections::BTreeMap;
use std::collections::HashMap;
use std::hash::{BuildHasher, Hash};
use std::iter::FromIterator;
use std::ops::Index;

use stable_deref_trait::StableDeref;

/// Append-only version of `std::collections::HashMap` where
/// insertion does not require mutable access
pub struct FrozenMap<K, V, S = RandomState> {
    map: UnsafeCell<HashMap<K, V, S>>,
    /// Eq/Hash implementations can have side-effects, and using Rc it is possible
    /// for FrozenMap::insert to be called on a key that itself contains the same
    /// `FrozenMap`, whose `eq` implementation also calls FrozenMap::insert
    ///
    /// We use this `in_use` flag to guard against any reentrancy.
    in_use: Cell<bool>,
}

// safety: UnsafeCell implies !Sync

impl<K: Eq + Hash, V> FrozenMap<K, V> {
    pub fn new() -> Self {
        Self {
            map: UnsafeCell::new(Default::default()),
            in_use: Cell::new(false),
        }
    }

    /// # Examples
    ///
    /// ```
    /// use elsa::FrozenMap;
    ///
    /// let map = FrozenMap::new();
    /// assert_eq!(map.len(), 0);
    /// map.insert(1, Box::new("a"));
    /// assert_eq!(map.len(), 1);
    /// ```
    pub fn len(&self) -> usize {
        assert!(!self.in_use.get());
        self.in_use.set(true);
        let len = unsafe {
            let map = self.map.get();
            (*map).len()
        };
        self.in_use.set(false);
        len
    }

    /// # Examples
    ///
    /// ```
    /// use elsa::FrozenMap;
    ///
    /// let map = FrozenMap::new();
    /// assert_eq!(map.is_empty(), true);
    /// map.insert(1, Box::new("a"));
    /// assert_eq!(map.is_empty(), false);
    /// ```
    pub fn is_empty(&self) -> bool {
        self.len() == 0
    }
}

impl<K: Eq + Hash, V: StableDeref, S: BuildHasher> FrozenMap<K, V, S> {
    // these should never return &K or &V
    // these should never delete any entries
    pub fn insert(&self, k: K, v: V) -> &V::Target {
        assert!(!self.in_use.get());
        self.in_use.set(true);
        let ret = unsafe {
            let map = self.map.get();
            &*(*map).entry(k).or_insert(v)
        };
        self.in_use.set(false);
        ret
    }

    /// Returns a reference to the value corresponding to the key.
    ///
    /// The key may be any borrowed form of the map's key type, but
    /// [`Hash`] and [`Eq`] on the borrowed form *must* match those for
    /// the key type.
    ///
    /// # Examples
    ///
    /// ```
    /// use elsa::FrozenMap;
    ///
    /// let map = FrozenMap::new();
    /// map.insert(1, Box::new("a"));
    /// assert_eq!(map.get(&1), Some(&"a"));
    /// assert_eq!(map.get(&2), None);
    /// ```
    pub fn get<Q: ?Sized>(&self, k: &Q) -> Option<&V::Target>
    where
        K: Borrow<Q>,
        Q: Hash + Eq,
    {
        assert!(!self.in_use.get());
        self.in_use.set(true);
        let ret = unsafe {
            let map = self.map.get();
            (*map).get(k).map(|x| &**x)
        };
        self.in_use.set(false);
        ret
    }

    /// Applies a function to the owner of the value corresponding to the key (if any).
    ///
    /// The key may be any borrowed form of the map's key type, but
    /// [`Hash`] and [`Eq`] on the borrowed form *must* match those for
    /// the key type.
    ///
    /// # Examples
    ///
    /// ```
    /// use elsa::FrozenMap;
    ///
    /// let map = FrozenMap::new();
    /// map.insert(1, Box::new("a"));
    /// assert_eq!(map.map_get(&1, Clone::clone), Some(Box::new("a")));
    /// assert_eq!(map.map_get(&2, Clone::clone), None);
    /// ```
    pub fn map_get<Q: ?Sized, T, F>(&self, k: &Q, f: F) -> Option<T>
    where
        K: Borrow<Q>,
        Q: Hash + Eq,
        F: FnOnce(&V) -> T,
    {
        assert!(!self.in_use.get());
        self.in_use.set(true);
        let ret = unsafe {
            let map = self.map.get();
            (*map).get(k).map(f)
        };
        self.in_use.set(false);
        ret
    }
}

impl<K, V, S> FrozenMap<K, V, S> {
    /// Collects the contents of this map into a vector of tuples.
    ///
    /// The order of the entries is as if iterating a [`HashMap`] (stochastic).
    ///
    /// # Examples
    ///
    /// ```
    /// use elsa::FrozenMap;
    ///
    /// let map = FrozenMap::new();
    /// map.insert(1, Box::new("a"));
    /// map.insert(2, Box::new("b"));
    /// let mut tuple_vec = map.into_tuple_vec();
    /// tuple_vec.sort();
    ///
    /// assert_eq!(tuple_vec, vec![(1, Box::new("a")), (2, Box::new("b"))]);
    /// ```
    pub fn into_tuple_vec(self) -> Vec<(K, V)> {
        self.map.into_inner().into_iter().collect::<Vec<_>>()
    }

    pub fn into_map(self) -> HashMap<K, V, S> {
        self.map.into_inner()
    }

    // TODO add more
}

impl<K: Eq + Hash + StableDeref, V: StableDeref, S: BuildHasher> FrozenMap<K, V, S> {
    /// Returns a reference to the key and value matching a borrowed
    /// key.
    ///
    /// The key argument may be any borrowed form of the map's key type,
    /// but [`Hash`] and [`Eq`] on the borrowed form *must* match those
    /// for the key type.
    ///
    /// # Examples
    ///
    /// ```
    /// use elsa::FrozenMap;
    ///
    /// let map = FrozenMap::new();
    /// map.insert(Box::new("1"), Box::new("a"));
    /// assert_eq!(map.get_key_value(&"1"), Some((&"1", &"a")));
    /// assert_eq!(map.get_key_value(&"2"), None);
    /// ```
    pub fn get_key_value<Q: ?Sized>(&self, k: &Q) -> Option<(&K::Target, &V::Target)>
    where
        K: Borrow<Q>,
        Q: Hash + Eq,
    {
        assert!(!self.in_use.get());
        self.in_use.set(true);
        let ret = unsafe {
            let map = self.map.get();
            (*map).get_key_value(k).map(|(k, v)| (&**k, &**v))
        };
        self.in_use.set(false);
        ret
    }
}

impl<K, V, S> std::convert::AsMut<HashMap<K, V, S>> for FrozenMap<K, V, S> {
    /// Get mutable access to the underlying [`HashMap`].
    ///
    /// This is safe, as it requires a `&mut self`, ensuring nothing is using
    /// the 'frozen' contents.
    fn as_mut(&mut self) -> &mut HashMap<K, V, S> {
        unsafe { &mut *self.map.get() }
    }
}

impl<K, V, S> From<HashMap<K, V, S>> for FrozenMap<K, V, S> {
    fn from(map: HashMap<K, V, S>) -> Self {
        Self {
            map: UnsafeCell::new(map),
            in_use: Cell::new(false),
        }
    }
}

impl<Q: ?Sized, K, V, S> Index<&Q> for FrozenMap<K, V, S>
where
    Q: Eq + Hash,
    K: Eq + Hash + Borrow<Q>,
    V: StableDeref,
    S: BuildHasher,
{
    type Output = V::Target;

    /// # Examples
    ///
    /// ```
    /// use elsa::FrozenMap;
    ///
    /// let map = FrozenMap::new();
    /// map.insert(1, Box::new("a"));
    /// assert_eq!(map[&1], "a");
    /// ```
    fn index(&self, idx: &Q) -> &V::Target {
        self.get(idx)
            .expect("attempted to index FrozenMap with unknown key")
    }
}

impl<K: Eq + Hash, V, S: BuildHasher + Default> FromIterator<(K, V)> for FrozenMap<K, V, S> {
    fn from_iter<T>(iter: T) -> Self
    where
        T: IntoIterator<Item = (K, V)>,
    {
        let map: HashMap<_, _, _> = iter.into_iter().collect();
        map.into()
    }
}

impl<K: Eq + Hash, V, S: Default> Default for FrozenMap<K, V, S> {
    fn default() -> Self {
        Self {
            map: UnsafeCell::new(Default::default()),
            in_use: Cell::new(false),
        }
    }
}

impl<K: Clone, V: Clone, S: Clone> Clone for FrozenMap<K, V, S> {
    fn clone(&self) -> Self {
        assert!(!self.in_use.get());
        self.in_use.set(true);
        let self_clone = Self {
            map: unsafe { self.map.get().as_ref().unwrap() }.clone().into(),
            in_use: Cell::from(false),
        };
        self.in_use.set(false);
        return self_clone;
    }
}

/// Append-only version of `std::collections::BTreeMap` where
/// insertion does not require mutable access
pub struct FrozenBTreeMap<K, V> {
    map: UnsafeCell<BTreeMap<K, V>>,
    /// Eq/Hash implementations can have side-effects, and using Rc it is possible
    /// for FrozenBTreeMap::insert to be called on a key that itself contains the same
    /// `FrozenBTreeMap`, whose `eq` implementation also calls FrozenBTreeMap::insert
    ///
    /// We use this `in_use` flag to guard against any reentrancy.
    in_use: Cell<bool>,
}

// safety: UnsafeCell implies !Sync

impl<K: Clone + Ord, V: StableDeref> FrozenBTreeMap<K, V> {
    pub fn new() -> Self {
        Self {
            map: UnsafeCell::new(Default::default()),
            in_use: Cell::new(false),
        }
    }

    /// # Examples
    ///
    /// ```
    /// use elsa::FrozenBTreeMap;
    ///
    /// let map = FrozenBTreeMap::new();
    /// assert_eq!(map.len(), 0);
    /// map.insert(1, Box::new("a"));
    /// assert_eq!(map.len(), 1);
    /// ```
    pub fn len(&self) -> usize {
        assert!(!self.in_use.get());
        self.in_use.set(true);
        let len = unsafe {
            let map = self.map.get();
            (*map).len()
        };
        self.in_use.set(false);
        len
    }

    /// # Examples
    ///
    /// ```
    /// use elsa::FrozenBTreeMap;
    ///
    /// let map = FrozenBTreeMap::new();
    /// assert_eq!(map.is_empty(), true);
    /// map.insert(1, Box::new("a"));
    /// assert_eq!(map.is_empty(), false);
    /// ```
    pub fn is_empty(&self) -> bool {
        self.len() == 0
    }
}

impl<K: Clone + Ord, V: StableDeref> FrozenBTreeMap<K, V> {
    // these should never return &K or &V
    // these should never delete any entries
    pub fn insert(&self, k: K, v: V) -> &V::Target {
        assert!(!self.in_use.get());
        self.in_use.set(true);
        let ret = unsafe {
            let map = self.map.get();
            &*(*map).entry(k).or_insert(v)
        };
        self.in_use.set(false);
        ret
    }

    /// Returns a reference to the value corresponding to the key.
    ///
    /// The key may be any borrowed form of the map's key type, but
    /// [`Hash`] and [`Eq`] on the borrowed form *must* match those for
    /// the key type.
    ///
    /// # Examples
    ///
    /// ```
    /// use elsa::FrozenBTreeMap;
    ///
    /// let map = FrozenBTreeMap::new();
    /// map.insert(1, Box::new("a"));
    /// assert_eq!(map.get(&1), Some(&"a"));
    /// assert_eq!(map.get(&2), None);
    /// ```
    pub fn get<Q: ?Sized>(&self, k: &Q) -> Option<&V::Target>
    where
        K: Borrow<Q>,
        Q: Ord,
    {
        assert!(!self.in_use.get());
        self.in_use.set(true);
        let ret = unsafe {
            let map = self.map.get();
            (*map).get(k).map(|x| &**x)
        };
        self.in_use.set(false);
        ret
    }

    /// Applies a function to the owner of the value corresponding to the key (if any).
    ///
    /// The key may be any borrowed form of the map's key type, but
    /// [`Hash`] and [`Eq`] on the borrowed form *must* match those for
    /// the key type.
    ///
    /// # Examples
    ///
    /// ```
    /// use elsa::FrozenBTreeMap;
    ///
    /// let map = FrozenBTreeMap::new();
    /// map.insert(1, Box::new("a"));
    /// assert_eq!(map.map_get(&1, Clone::clone), Some(Box::new("a")));
    /// assert_eq!(map.map_get(&2, Clone::clone), None);
    /// ```
    pub fn map_get<Q: ?Sized, T, F>(&self, k: &Q, f: F) -> Option<T>
    where
        K: Borrow<Q>,
        Q: Ord,
        F: FnOnce(&V) -> T,
    {
        assert!(!self.in_use.get());
        self.in_use.set(true);
        let ret = unsafe {
            let map = self.map.get();
            (*map).get(k).map(f)
        };
        self.in_use.set(false);
        ret
    }
}

impl<K, V> FrozenBTreeMap<K, V> {
    /// Collects the contents of this map into a vector of tuples.
    ///
    /// The order of the entries is as if iterating a [`BTreeMap`] (ordered by key).
    ///
    /// # Examples
    ///
    /// ```
    /// use elsa::FrozenBTreeMap;
    ///
    /// let map = FrozenBTreeMap::new();
    /// map.insert(1, Box::new("a"));
    /// map.insert(2, Box::new("b"));
    /// let mut tuple_vec = map.into_tuple_vec();
    /// tuple_vec.sort();
    ///
    /// assert_eq!(tuple_vec, vec![(1, Box::new("a")), (2, Box::new("b"))]);
    /// ```
    pub fn into_tuple_vec(self) -> Vec<(K, V)> {
        self.map.into_inner().into_iter().collect::<Vec<_>>()
    }

    pub fn into_map(self) -> BTreeMap<K, V> {
        self.map.into_inner()
    }

    // TODO add more
}

impl<K, V> std::convert::AsMut<BTreeMap<K, V>> for FrozenBTreeMap<K, V> {
    /// Get mutable access to the underlying [`HashMap`].
    ///
    /// This is safe, as it requires a `&mut self`, ensuring nothing is using
    /// the 'frozen' contents.
    fn as_mut(&mut self) -> &mut BTreeMap<K, V> {
        unsafe { &mut *self.map.get() }
    }
}

impl<K: Clone + Ord, V: StableDeref> From<BTreeMap<K, V>> for FrozenBTreeMap<K, V> {
    fn from(map: BTreeMap<K, V>) -> Self {
        Self {
            map: UnsafeCell::new(map),
            in_use: Cell::new(false),
        }
    }
}

impl<Q: ?Sized, K, V> Index<&Q> for FrozenBTreeMap<K, V>
where
    Q: Ord,
    K: Clone + Ord + Borrow<Q>,
    V: StableDeref,
{
    type Output = V::Target;

    /// # Examples
    ///
    /// ```
    /// use elsa::FrozenBTreeMap;
    ///
    /// let map = FrozenBTreeMap::new();
    /// map.insert(1, Box::new("a"));
    /// assert_eq!(map[&1], "a");
    /// ```
    fn index(&self, idx: &Q) -> &V::Target {
        self.get(idx)
            .expect("attempted to index FrozenBTreeMap with unknown key")
    }
}

impl<K: Clone + Ord, V: StableDeref> FromIterator<(K, V)> for FrozenBTreeMap<K, V> {
    fn from_iter<T>(iter: T) -> Self
    where
        T: IntoIterator<Item = (K, V)>,
    {
        let map: BTreeMap<_, _> = iter.into_iter().collect();
        map.into()
    }
}

impl<K: Clone + Ord, V: StableDeref> Default for FrozenBTreeMap<K, V> {
    fn default() -> Self {
        Self {
            map: UnsafeCell::new(Default::default()),
            in_use: Cell::new(false),
        }
    }
}

impl<K: Clone, V: Clone> Clone for FrozenBTreeMap<K, V> {
    fn clone(&self) -> Self {
        assert!(!self.in_use.get());
        self.in_use.set(true);
        let self_clone = Self {
            map: unsafe { self.map.get().as_ref().unwrap() }.clone().into(),
            in_use: Cell::from(false),
        };
        self.in_use.set(false);
        return self_clone;
    }
<<<<<<< HEAD
=======
}

impl<K: Eq + Hash, V: PartialEq + StableDeref> PartialEq for FrozenMap<K, V> {
    fn eq(&self, other: &Self) -> bool {
        assert!(!self.in_use.get());
        assert!(!other.in_use.get());
        self.in_use.set(true);
        other.in_use.set(true);
        let ret = self.map.get() == other.map.get();
        self.in_use.set(false);
        other.in_use.set(false);
        ret
    }
>>>>>>> e02c1b24
}<|MERGE_RESOLUTION|>--- conflicted
+++ resolved
@@ -520,8 +520,6 @@
         self.in_use.set(false);
         return self_clone;
     }
-<<<<<<< HEAD
-=======
 }
 
 impl<K: Eq + Hash, V: PartialEq + StableDeref> PartialEq for FrozenMap<K, V> {
@@ -535,5 +533,4 @@
         other.in_use.set(false);
         ret
     }
->>>>>>> e02c1b24
 }