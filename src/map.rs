--- conflicted
+++ resolved
@@ -509,7 +509,6 @@
     }
 }
 
-<<<<<<< HEAD
 impl<K: Clone, V: Clone> Clone for FrozenBTreeMap<K, V> {
     fn clone(&self) -> Self {
         assert!(!self.in_use.get());
@@ -520,7 +519,9 @@
         };
         self.in_use.set(false);
         return self_clone;
-=======
+    }
+}
+
 impl<K: Eq + Hash, V: PartialEq + StableDeref> PartialEq for FrozenMap<K, V> {
     fn eq(&self, other: &Self) -> bool {
         assert!(!self.in_use.get());
@@ -531,6 +532,5 @@
         self.in_use.set(false);
         other.in_use.set(false);
         ret
->>>>>>> 3750bca8
     }
 }